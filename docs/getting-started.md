# Getting Started

## Installation

[PyPi package](https://pypi.org/project/tach/)


Install tach into a Python environment with `pip`

```bash
pip install tach
```

Verify your installation is working correctly
```bash
tach -h
```

## Adding to a Project

If you are adding `tach` to an existing project, you have two main options:

<<<<<<< HEAD
1. Use [`tach init`](usage.md#tach-init) to automatically set up packages and identify necessary dependencies
=======
1. Use [`tach init`](usage.md#tach-init)  and [`tach add`](usage.md#tach-init) to automatically set up packages and identify necessary dependencies
>>>>>>> 9fb9a045
2. Manually configure your [packages](configuration.md#packageyml) and [dependency rules](configuration.md#tachyml)

## Checking Boundaries

```bash
# From the root of your Python project
tach check
```

After guarding your project, running `tach check` from the root will check all imports to verify that packages remain correctly decoupled.<|MERGE_RESOLUTION|>--- conflicted
+++ resolved
@@ -20,11 +20,7 @@
 
 If you are adding `tach` to an existing project, you have two main options:
 
-<<<<<<< HEAD
-1. Use [`tach init`](usage.md#tach-init) to automatically set up packages and identify necessary dependencies
-=======
 1. Use [`tach init`](usage.md#tach-init)  and [`tach add`](usage.md#tach-init) to automatically set up packages and identify necessary dependencies
->>>>>>> 9fb9a045
 2. Manually configure your [packages](configuration.md#packageyml) and [dependency rules](configuration.md#tachyml)
 
 ## Checking Boundaries
