# Overview

## What is tach?
`tach` allows you to define boundaries and control dependencies between your Python packages.
Packages can also define an explicit public interface through `__all__` to prevent deep coupling.

This enforces a decoupled, modular architecture, which makes maintenance and development easier.

If a package tries to import from another package that is not listed as a dependency, `tach` will throw an exception.

<<<<<<< HEAD
When a package is in 'strict mode', if another package tries to import from it without using its public interface, `tach` will throw an exception.
=======
When a package is in ['strict mode'](strict-mode.md), if another package tries to import from it without using its public interface, `tach` will throw an exception.
>>>>>>> 9fb9a045

`tach` runs on the CLI, and is ideal for pre-commit hooks and CI checks.

## Commands
* [`tach init`](usage.md#tach-init) - Initialize package boundaries in your Python project.
<<<<<<< HEAD
* [`tach check`](usage.md#tach-check) - Check boundaries are respected throughout your Python project.
=======
* [`tach add`](usage.md#tach-add) - Add a new package around a file or directory to your existing config. 
* [`tach check`](usage.md#tach-check) - Check that boundaries are respected.
>>>>>>> 9fb9a045
<|MERGE_RESOLUTION|>--- conflicted
+++ resolved
@@ -8,19 +8,11 @@
 
 If a package tries to import from another package that is not listed as a dependency, `tach` will throw an exception.
 
-<<<<<<< HEAD
-When a package is in 'strict mode', if another package tries to import from it without using its public interface, `tach` will throw an exception.
-=======
 When a package is in ['strict mode'](strict-mode.md), if another package tries to import from it without using its public interface, `tach` will throw an exception.
->>>>>>> 9fb9a045
 
 `tach` runs on the CLI, and is ideal for pre-commit hooks and CI checks.
 
 ## Commands
 * [`tach init`](usage.md#tach-init) - Initialize package boundaries in your Python project.
-<<<<<<< HEAD
-* [`tach check`](usage.md#tach-check) - Check boundaries are respected throughout your Python project.
-=======
 * [`tach add`](usage.md#tach-add) - Add a new package around a file or directory to your existing config. 
 * [`tach check`](usage.md#tach-check) - Check that boundaries are respected.
->>>>>>> 9fb9a045
