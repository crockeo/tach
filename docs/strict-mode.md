# Strict Mode

A package can enable 'strict mode' by setting `strict: true` in the [`package.yml` file](configuration.md#packageyml).

## How does it work?
When a package is in strict mode, other packages may only import names declared in `__all__` in the `__init__.py` of the package.
This creates an explicit public interface for the package which prevents coupling to implementation details, and makes future changes easier.

## Example

Given packages called 'core' and 'parsing', we may have `package.yml` and `tach.yml` contents like this:

```yaml
# core/package.yml
tags: ['core']
strict: true
```

```yaml
# parsing/package.yml
tags: ['parsing']
```

<<<<<<< HEAD
`tach.yml`
=======

>>>>>>> 9fb9a045
```yaml
# tach.yml
constraints:
  parsing:
    depends_on:
    - core
```

Then, in a file within the 'parsing' package, we may have:
```python
from core.main import get_data  # This import fails

get_data()
```

This import would **fail** `tach check` with the following error:
```shell
❌ parsing: Package 'core' is in strict mode. Only imports from the root of this package are allowed. The import 'core.main.get_data' (in 'parsing') is not included in __all__.
```

If `get_data` should actually be part of the public interface of 'core', it needs to be specified in `__all__` of `core/__init__.py`:

`core/__init__.py`
```python
from .main import get_data

__all__ = ["get_data"]
```

which would allow 'parsing' to depend on this interface:

```python
from core import get_data  # This import is OK

get_data()
```
`tach check` will now pass!
```bash
✅ All packages safely guarded!
```<|MERGE_RESOLUTION|>--- conflicted
+++ resolved
@@ -21,11 +21,7 @@
 tags: ['parsing']
 ```
 
-<<<<<<< HEAD
-`tach.yml`
-=======
 
->>>>>>> 9fb9a045
 ```yaml
 # tach.yml
 constraints:
