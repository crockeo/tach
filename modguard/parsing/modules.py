from typing import Optional

from modguard import filesystem as fs
from modguard.core import ModuleTrie
from modguard.parsing import parse_module_config, parse_interface_members


def build_module_trie(
    root: str,
    exclude_paths: Optional[list[str]] = None,
    ignore_hidden_paths: Optional[bool] = True,
) -> ModuleTrie:
    boundary_trie = ModuleTrie()

<<<<<<< HEAD
    for dir_path, config_path in fs.walk_modules(
        root,
        exclude_paths=exclude_paths,
        ignore_hidden_paths=ignore_hidden_paths,
    ):
=======
    for dir_path in fs.walk_modules(root, exclude_paths=exclude_paths):
        module_config = parse_module_config(dir_path)
        if module_config is None:
            raise ValueError(f"Could not parse module config for {dir_path}")
>>>>>>> 348a43a4
        boundary_trie.insert(
            config=module_config,
            path=fs.file_to_module_path(dir_path),
            interface_members=parse_interface_members(dir_path),
        )

    return boundary_trie<|MERGE_RESOLUTION|>--- conflicted
+++ resolved
@@ -12,18 +12,14 @@
 ) -> ModuleTrie:
     boundary_trie = ModuleTrie()
 
-<<<<<<< HEAD
     for dir_path, config_path in fs.walk_modules(
         root,
         exclude_paths=exclude_paths,
         ignore_hidden_paths=ignore_hidden_paths,
     ):
-=======
-    for dir_path in fs.walk_modules(root, exclude_paths=exclude_paths):
         module_config = parse_module_config(dir_path)
         if module_config is None:
             raise ValueError(f"Could not parse module config for {dir_path}")
->>>>>>> 348a43a4
         boundary_trie.insert(
             config=module_config,
             path=fs.file_to_module_path(dir_path),
