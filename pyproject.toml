--- conflicted
+++ resolved
@@ -1,10 +1,6 @@
 [project]
 name = "tach"
-<<<<<<< HEAD
-version = "0.14.alpha3"
-=======
 version = "0.15.0"
->>>>>>> 12062742
 authors = [
     { name = "Caelean Barnes", email = "caeleanb@gmail.com" },
     { name = "Evan Doyle", email = "evanmdoyle@gmail.com" },
