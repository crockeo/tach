--- conflicted
+++ resolved
@@ -60,13 +60,8 @@
     # Setup
     "pip==24.0",
     # Code Quality
-<<<<<<< HEAD
-    "pyright==1.1.381",
+    "pyright==1.1.383",
     "ruff==0.6.9",
-=======
-    "pyright==1.1.383",
-    "ruff==0.6.7",
->>>>>>> f4b3e6fc
     # Build/Release
     "setuptools==69.5.1; python_version > '3.7'",
     "twine==5.1.1; python_version > '3.7'",
