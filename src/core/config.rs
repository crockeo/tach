use pyo3::prelude::*;
use serde::{Deserialize, Serialize};
use std::collections::{HashMap, HashSet};
use std::path::PathBuf;

use crate::filesystem::{self, ROOT_MODULE_SENTINEL_TAG};

// for serde
fn default_true() -> bool {
    true
}
fn default_source_roots() -> Vec<PathBuf> {
    vec![PathBuf::from(".")]
}

fn default_excludes() -> Vec<String> {
    filesystem::DEFAULT_EXCLUDE_PATHS
        .iter()
        .map(|s| s.to_string())
        .collect()
}

pub fn global_visibility() -> Vec<String> {
    vec!["*".to_string()]
}

fn default_visibility() -> Vec<String> {
    global_visibility()
}

fn is_default_visibility(value: &Vec<String>) -> bool {
    value == &default_visibility()
}

fn default_for_modules() -> Vec<String> {
    vec!["*".to_string()]
}

fn is_default_for_modules(value: &Vec<String>) -> bool {
    value == &default_for_modules()
}

fn is_true(value: &bool) -> bool {
    *value
}
fn is_false(value: &bool) -> bool {
    !*value
}

#[derive(Serialize, Deserialize, Clone, PartialEq, Eq, Hash, Debug)]
#[pyclass(get_all, module = "tach.extension")]
pub struct DependencyConfig {
    pub path: String,
    #[serde(default, skip_serializing_if = "is_false")]
    pub deprecated: bool,
}

impl DependencyConfig {
    pub fn from_deprecated_path(path: impl Into<String>) -> Self {
        Self {
            path: path.into(),
            deprecated: true,
        }
    }
    pub fn from_path(path: impl Into<String>) -> Self {
        Self {
            path: path.into(),
            deprecated: false,
        }
    }
}

#[derive(Debug, Serialize, Deserialize, Clone, PartialEq)]
#[pyclass(get_all, eq, module = "tach.extension")]
pub struct ModuleConfig {
    pub path: String,
    #[serde(default)]
    #[pyo3(set)]
    pub depends_on: Vec<DependencyConfig>,
    #[serde(
        default = "default_visibility",
        skip_serializing_if = "is_default_visibility"
    )]
    pub visibility: Vec<String>,
    #[serde(default, skip_serializing_if = "is_false")]
    pub utility: bool,
    // TODO: Remove this in a future version
    // This will be deserialized from old config,
    // but auto-migrated to interfaces internally.
    // This means we don't want to serialize it.
    #[serde(default, skip_serializing)]
    pub strict: bool,
    #[serde(default, skip_serializing_if = "is_false")]
    pub unchecked: bool,
}

impl Default for ModuleConfig {
    fn default() -> Self {
        Self {
            path: Default::default(),
            depends_on: Default::default(),
            visibility: default_visibility(),
            utility: Default::default(),
            strict: Default::default(),
            unchecked: Default::default(),
        }
    }
}

#[pymethods]
impl ModuleConfig {
    #[new]
    pub fn new(path: &str, strict: bool) -> Self {
        Self {
            path: path.to_string(),
            depends_on: vec![],
            visibility: default_visibility(),
            utility: false,
            strict,
            unchecked: false,
        }
    }

    pub fn with_no_dependencies(&self) -> Self {
        let mut new_module = self.clone();
        new_module.depends_on = vec![];
        new_module
    }

    #[staticmethod]
    pub fn new_root_config() -> Self {
        Self::new(ROOT_MODULE_SENTINEL_TAG, false)
    }
    pub fn mod_path(&self) -> String {
        if self.path == ROOT_MODULE_SENTINEL_TAG {
            return ".".to_string();
        }
        self.path.clone()
    }
}

#[derive(Debug, Serialize, Default, Deserialize, Clone, PartialEq)]
#[pyclass(get_all, module = "tach.extension")]
pub struct InterfaceConfig {
    pub expose: Vec<String>,
    #[serde(
        rename = "from",
        default = "default_from_modules",
        skip_serializing_if = "is_default_from_modules"
    )]
    pub from_modules: Vec<String>,
}

fn default_from_modules() -> Vec<String> {
    vec![".*".to_string()]
}

fn is_default_from_modules(value: &Vec<String>) -> bool {
    value == &default_from_modules()
}

#[derive(Debug, Serialize, Default, Deserialize, Clone, PartialEq)]
#[serde(rename_all = "lowercase")]
pub enum CacheBackend {
    #[default]
    Disk,
}

impl CacheBackend {
    fn is_default(&self) -> bool {
        *self == Self::default()
    }
}

impl IntoPy<PyObject> for CacheBackend {
    fn into_py(self, py: Python) -> PyObject {
        match self {
            Self::Disk => "disk".to_object(py),
        }
    }
}

#[derive(Debug, Serialize, Default, Deserialize, Clone, PartialEq)]
#[pyclass(get_all, module = "tach.extension")]
pub struct CacheConfig {
    #[serde(default, skip_serializing_if = "CacheBackend::is_default")]
    pub backend: CacheBackend,
    #[serde(default, skip_serializing_if = "Vec::is_empty")]
    pub file_dependencies: Vec<String>,
    #[serde(default, skip_serializing_if = "Vec::is_empty")]
    pub env_dependencies: Vec<String>,
}

impl CacheConfig {
    fn is_default(&self) -> bool {
        *self == Self::default()
    }
}

#[derive(Debug, Serialize, Default, Deserialize, Clone, PartialEq)]
#[pyclass(get_all, module = "tach.extension")]
pub struct ExternalDependencyConfig {
    #[serde(default, skip_serializing_if = "Vec::is_empty")]
    pub exclude: Vec<String>,
}

impl ExternalDependencyConfig {
    pub fn is_default(&self) -> bool {
        *self == Self::default()
    }
}

#[derive(Debug, Serialize, Default, Deserialize, Clone, PartialEq)]
#[pyclass(get_all, module = "tach.extension")]
pub struct InterfaceRuleConfig {
    pub matches: Vec<String>,
    #[serde(
        default = "default_for_modules",
        skip_serializing_if = "is_default_for_modules"
    )]
    pub for_modules: Vec<String>,
}

#[derive(Debug, Serialize, Default, Deserialize, Clone, PartialEq)]
#[pyclass(get_all, module = "tach.extension")]
pub struct GaugeConfig {
    #[serde(default, skip_serializing_if = "Vec::is_empty")]
    pub valid_interface_rules: Vec<InterfaceRuleConfig>,
}

impl GaugeConfig {
    pub fn is_default(&self) -> bool {
        *self == Self::default()
    }
}

#[derive(Default, Clone)]
#[pyclass(get_all, module = "tach.extension")]
pub struct UnusedDependencies {
    pub path: String,
    pub dependencies: Vec<DependencyConfig>,
}

#[derive(Debug, Serialize, Default, Deserialize, Clone, PartialEq)]
#[serde(rename_all = "lowercase")]
pub enum RootModuleTreatment {
    #[default]
    Allow,
    Forbid,
    Ignore,
    DependenciesOnly,
}

impl RootModuleTreatment {
    fn is_default(&self) -> bool {
        *self == Self::default()
    }
}

impl IntoPy<PyObject> for RootModuleTreatment {
    fn into_py(self, py: Python) -> PyObject {
        match self {
            Self::Allow => "allow".to_object(py),
            Self::Forbid => "forbid".to_object(py),
            Self::Ignore => "ignore".to_object(py),
            Self::DependenciesOnly => "dependenciesonly".to_object(py),
        }
    }
}

#[derive(Debug, Serialize, Deserialize, Clone, PartialEq)]
#[serde(rename_all = "lowercase")]
pub enum RuleSetting {
    Error,
    Warn,
    Off,
}

impl RuleSetting {
    // These are just necessary for serde macros
    fn warn() -> Self {
        Self::Warn
    }

    fn is_warn(&self) -> bool {
        *self == Self::Warn
    }

    fn error() -> Self {
        Self::Error
    }

    fn is_error(&self) -> bool {
        *self == Self::Error
    }

    fn off() -> Self {
        Self::Off
    }

    fn is_off(&self) -> bool {
        *self == Self::Off
    }
}

impl IntoPy<PyObject> for RuleSetting {
    fn into_py(self, py: Python) -> PyObject {
        match self {
            Self::Error => "error".to_object(py),
            Self::Warn => "warn".to_object(py),
            Self::Off => "off".to_object(py),
        }
    }
}

#[derive(Debug, Serialize, Deserialize, Clone, PartialEq)]
#[pyclass(get_all, module = "tach.extension")]
pub struct RulesConfig {
    #[serde(
        default = "RuleSetting::warn",
        skip_serializing_if = "RuleSetting::is_warn"
    )]
    pub unused_ignore_directives: RuleSetting,
}

impl Default for RulesConfig {
    fn default() -> Self {
        Self {
            unused_ignore_directives: RuleSetting::warn(),
        }
    }
}

impl RulesConfig {
    fn is_default(&self) -> bool {
        *self == Self::default()
    }
}

#[derive(Debug, Serialize, Deserialize, Clone, PartialEq)]
#[serde(deny_unknown_fields)]
#[pyclass(get_all, module = "tach.extension")]
pub struct ProjectConfig {
    #[serde(default)]
    pub modules: Vec<ModuleConfig>,
    #[serde(default)]
    pub interfaces: Vec<InterfaceConfig>,
    #[serde(default, skip_serializing_if = "CacheConfig::is_default")]
    pub cache: CacheConfig,
    #[serde(default, skip_serializing_if = "ExternalDependencyConfig::is_default")]
    pub external: ExternalDependencyConfig,
    #[serde(default)]
    pub exclude: Vec<String>,
    #[serde(default = "default_source_roots")]
    #[pyo3(set)]
    pub source_roots: Vec<PathBuf>,
    #[serde(default, skip_serializing_if = "is_false")]
    pub exact: bool,
    #[serde(default, skip_serializing_if = "is_false")]
    pub disable_logging: bool,
    #[serde(default = "default_true", skip_serializing_if = "is_true")]
    #[pyo3(set)]
    pub ignore_type_checking_imports: bool,
    #[serde(default, skip_serializing_if = "is_true")]
    pub include_string_imports: bool,
    #[serde(default, skip_serializing_if = "is_false")]
    pub include_string_imports: bool,
    #[serde(default, skip_serializing_if = "is_false")]
    pub forbid_circular_dependencies: bool,
    #[serde(default = "default_true", skip_serializing_if = "is_true")]
    pub use_regex_matching: bool,
    #[serde(default, skip_serializing_if = "RootModuleTreatment::is_default")]
    pub root_module: RootModuleTreatment,
<<<<<<< HEAD
    #[serde(default, skip_serializing_if = "GaugeConfig::is_default")]
    pub gauge: GaugeConfig,
=======
    #[serde(default, skip_serializing_if = "RulesConfig::is_default")]
    pub rules: RulesConfig,
>>>>>>> 12062742
}

impl Default for ProjectConfig {
    fn default() -> Self {
        Self {
            modules: Default::default(),
            interfaces: Default::default(),
            cache: Default::default(),
            external: Default::default(),
            exclude: default_excludes(),
            source_roots: default_source_roots(),
            exact: Default::default(),
            disable_logging: Default::default(),
            ignore_type_checking_imports: default_true(),
            include_string_imports: Default::default(),
            forbid_circular_dependencies: Default::default(),
            use_regex_matching: default_true(),
            root_module: Default::default(),
<<<<<<< HEAD
            gauge: Default::default(),
=======
            rules: Default::default(),
>>>>>>> 12062742
        }
    }
}

impl ProjectConfig {
    fn dependencies_for_module(&self, module: &str) -> Option<&Vec<DependencyConfig>> {
        self.modules
            .iter()
            .find(|mod_config| mod_config.path == module)
            .map(|mod_config| &mod_config.depends_on)
    }
    pub fn prepend_roots(&self, project_root: &PathBuf) -> Vec<PathBuf> {
        // don't prepend if root is "."
        self.source_roots
            .iter()
            .map(|root| {
                if root.display().to_string() == "." {
                    project_root.clone()
                } else {
                    project_root.join(root)
                }
            })
            .collect()
    }
}

#[pymethods]
impl ProjectConfig {
    #[new]
    fn new() -> Self {
        ProjectConfig::default()
    }

    fn __str__(&self) -> String {
        format!("{:#?}", self)
    }
    pub fn model_dump_json(&self) -> String {
        serde_json::to_string(&self).unwrap()
    }

    pub fn module_paths(&self) -> Vec<String> {
        self.modules
            .iter()
            .map(|module| module.path.clone())
            .collect()
    }

    pub fn utility_paths(&self) -> Vec<String> {
        self.modules
            .iter()
            .filter(|module| module.utility)
            .map(|module| module.path.clone())
            .collect()
    }

    pub fn with_modules(&self, modules: Vec<ModuleConfig>) -> Self {
        Self {
            modules,
            interfaces: self.interfaces.clone(),
            cache: self.cache.clone(),
            external: self.external.clone(),
            exclude: self.exclude.clone(),
            source_roots: self.source_roots.clone(),
            exact: self.exact,
            disable_logging: self.disable_logging,
            ignore_type_checking_imports: self.ignore_type_checking_imports,
            include_string_imports: self.include_string_imports,
            forbid_circular_dependencies: self.forbid_circular_dependencies,
            use_regex_matching: self.use_regex_matching,
            root_module: self.root_module.clone(),
<<<<<<< HEAD
            gauge: self.gauge.clone(),
=======
            rules: self.rules.clone(),
>>>>>>> 12062742
        }
    }

    pub fn set_modules(&mut self, module_paths: Vec<String>) {
        let new_module_paths: HashSet<String> = module_paths.into_iter().collect();
        let mut new_modules: Vec<ModuleConfig> = Vec::new();

        let mut original_modules_by_path: HashMap<String, ModuleConfig> = self
            .modules
            .drain(..)
            .map(|module| (module.path.clone(), module))
            .collect();

        for new_module_path in &new_module_paths {
            if let Some(mut original_module) = original_modules_by_path.remove(new_module_path) {
                original_module
                    .depends_on
                    .retain(|dep| new_module_paths.contains(&dep.path));
                new_modules.push(original_module);
            } else {
                new_modules.push(ModuleConfig {
                    path: new_module_path.to_string(),
                    ..Default::default()
                });
            }
        }

        self.modules = new_modules;
    }

    pub fn mark_utilities(&mut self, utility_paths: Vec<String>) {
        for module in &mut self.modules {
            module.utility = utility_paths.contains(&module.path);
        }
    }

    pub fn add_dependency_to_module(&mut self, module: &str, dependency: DependencyConfig) {
        if let Some(module_config) = self
            .modules
            .iter_mut()
            .find(|mod_config| mod_config.path == module)
        {
            if !module_config
                .depends_on
                .iter()
                .any(|dep| dep.path == dependency.path)
            {
                module_config.depends_on.push(dependency);
            }
        } else {
            self.modules.push(ModuleConfig {
                path: module.to_string(),
                depends_on: vec![dependency],
                ..Default::default()
            });
        }
    }

    pub fn compare_dependencies(&self, other_config: &ProjectConfig) -> Vec<UnusedDependencies> {
        let mut all_unused_dependencies = Vec::new();
        let own_module_paths: HashSet<&String> =
            self.modules.iter().map(|module| &module.path).collect();

        for module_config in &other_config.modules {
            if !own_module_paths.contains(&module_config.path) {
                all_unused_dependencies.push(UnusedDependencies {
                    path: module_config.path.clone(),
                    dependencies: module_config.depends_on.clone(),
                });
                continue;
            }

            let own_module_dependency_paths: HashSet<&String> = self
                .dependencies_for_module(&module_config.path)
                .map(|deps| deps.iter().map(|dep| &dep.path).collect())
                .unwrap_or_default();

            let current_dependency_paths: HashSet<&String> = module_config
                .depends_on
                .iter()
                .map(|dep| &dep.path)
                .collect();

            let extra_dependency_paths: HashSet<&&String> = current_dependency_paths
                .difference(&own_module_dependency_paths)
                .collect();

            if !extra_dependency_paths.is_empty() {
                let extra_dependencies: Vec<DependencyConfig> = module_config
                    .depends_on
                    .iter()
                    .filter(|dep| extra_dependency_paths.contains(&&dep.path))
                    .cloned()
                    .collect();

                all_unused_dependencies.push(UnusedDependencies {
                    path: module_config.path.clone(),
                    dependencies: extra_dependencies,
                });
            }
        }

        all_unused_dependencies
    }
}<|MERGE_RESOLUTION|>--- conflicted
+++ resolved
@@ -30,14 +30,6 @@
 
 fn is_default_visibility(value: &Vec<String>) -> bool {
     value == &default_visibility()
-}
-
-fn default_for_modules() -> Vec<String> {
-    vec!["*".to_string()]
-}
-
-fn is_default_for_modules(value: &Vec<String>) -> bool {
-    value == &default_for_modules()
 }
 
 fn is_true(value: &bool) -> bool {
@@ -205,30 +197,6 @@
 }
 
 impl ExternalDependencyConfig {
-    pub fn is_default(&self) -> bool {
-        *self == Self::default()
-    }
-}
-
-#[derive(Debug, Serialize, Default, Deserialize, Clone, PartialEq)]
-#[pyclass(get_all, module = "tach.extension")]
-pub struct InterfaceRuleConfig {
-    pub matches: Vec<String>,
-    #[serde(
-        default = "default_for_modules",
-        skip_serializing_if = "is_default_for_modules"
-    )]
-    pub for_modules: Vec<String>,
-}
-
-#[derive(Debug, Serialize, Default, Deserialize, Clone, PartialEq)]
-#[pyclass(get_all, module = "tach.extension")]
-pub struct GaugeConfig {
-    #[serde(default, skip_serializing_if = "Vec::is_empty")]
-    pub valid_interface_rules: Vec<InterfaceRuleConfig>,
-}
-
-impl GaugeConfig {
     pub fn is_default(&self) -> bool {
         *self == Self::default()
     }
@@ -361,8 +329,6 @@
     #[serde(default = "default_true", skip_serializing_if = "is_true")]
     #[pyo3(set)]
     pub ignore_type_checking_imports: bool,
-    #[serde(default, skip_serializing_if = "is_true")]
-    pub include_string_imports: bool,
     #[serde(default, skip_serializing_if = "is_false")]
     pub include_string_imports: bool,
     #[serde(default, skip_serializing_if = "is_false")]
@@ -371,13 +337,8 @@
     pub use_regex_matching: bool,
     #[serde(default, skip_serializing_if = "RootModuleTreatment::is_default")]
     pub root_module: RootModuleTreatment,
-<<<<<<< HEAD
-    #[serde(default, skip_serializing_if = "GaugeConfig::is_default")]
-    pub gauge: GaugeConfig,
-=======
     #[serde(default, skip_serializing_if = "RulesConfig::is_default")]
     pub rules: RulesConfig,
->>>>>>> 12062742
 }
 
 impl Default for ProjectConfig {
@@ -396,11 +357,7 @@
             forbid_circular_dependencies: Default::default(),
             use_regex_matching: default_true(),
             root_module: Default::default(),
-<<<<<<< HEAD
-            gauge: Default::default(),
-=======
             rules: Default::default(),
->>>>>>> 12062742
         }
     }
 }
@@ -471,11 +428,7 @@
             forbid_circular_dependencies: self.forbid_circular_dependencies,
             use_regex_matching: self.use_regex_matching,
             root_module: self.root_module.clone(),
-<<<<<<< HEAD
-            gauge: self.gauge.clone(),
-=======
             rules: self.rules.clone(),
->>>>>>> 12062742
         }
     }
 
