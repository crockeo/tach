use std::collections::{HashMap, HashSet};
use std::fmt::Debug;
use std::marker::PhantomData;
use std::ops::{Deref, DerefMut};
use std::path::{Path, PathBuf};

use pyo3::conversion::IntoPy;
use pyo3::PyObject;

use once_cell::sync::Lazy;
use regex::Regex;

use ruff_python_ast::statement_visitor::{walk_stmt, StatementVisitor};
use ruff_python_ast::visitor::Visitor;
use ruff_python_ast::{Expr, Mod, Stmt, StmtIf, StmtImport, StmtImportFrom};
use ruff_source_file::Locator;
use thiserror::Error;

use crate::python::{error::ParsingError, parsing::parse_python_source};
use crate::{exclusion, filesystem};

#[derive(Error, Debug)]
pub enum ImportParseError {
    #[error("Failed to parse project imports.\nFile: {file}\nFailure: {source}")]
    Parsing {
        file: String,
        #[source]
        source: ParsingError,
    },
    #[error("Failed to parse project imports.\n{0}")]
    Filesystem(#[from] filesystem::FileSystemError),
    #[error("Failed to check if path is excluded.\n{0}")]
    Exclusion(#[from] exclusion::PathExclusionError),
}

pub type Result<T> = std::result::Result<T, ImportParseError>;

/// An import with a normalized module path and located line number
#[derive(Debug, Clone)]
pub struct NormalizedImport {
    pub module_path: String,        // Global module path
    pub alias_path: Option<String>, // (for relative imports) alias path
    pub import_line_no: usize,      // Line number of the import statement
    pub line_no: usize,             // Line number of the alias
    pub is_absolute: bool,          // Whether the import is absolute
}

impl NormalizedImport {
    pub fn top_level_module_name(&self) -> &str {
        self.module_path
            .split('.')
            .next()
            .expect("Normalized import module path is empty")
    }
}

#[derive(Debug)]
pub struct DirectiveIgnoredImport<'a> {
    pub import: &'a NormalizedImport,
    pub reason: String,
}

pub struct AllImports;
pub struct ProjectImports;
pub struct ExternalImports;

#[derive(Debug)]
pub struct NormalizedImports<State = AllImports> {
    pub imports: Vec<NormalizedImport>,
    pub ignore_directives: IgnoreDirectives,
    _state: PhantomData<State>,
}

impl<State> Default for NormalizedImports<State> {
    fn default() -> Self {
        Self {
            imports: vec![],
            ignore_directives: IgnoreDirectives::new(),
            _state: PhantomData,
        }
    }
}

impl<State> NormalizedImports<State> {
    pub fn new(imports: Vec<NormalizedImport>, ignore_directives: IgnoreDirectives) -> Self {
        Self {
            imports,
            ignore_directives,
            _state: PhantomData,
        }
    }

    pub fn active_imports(&self) -> impl Iterator<Item = &NormalizedImport> {
        self.imports
            .iter()
            .filter(|import| !self.ignore_directives.is_ignored(import))
    }

    pub fn into_active_imports(self) -> NormalizedImports {
        NormalizedImports {
            imports: self
                .imports
                .into_iter()
                .filter(|import| !self.ignore_directives.is_ignored(import))
                .collect(),
            ignore_directives: self.ignore_directives,
            _state: PhantomData,
        }
    }

    pub fn directive_ignored_imports(&self) -> impl Iterator<Item = DirectiveIgnoredImport> {
        self.imports.iter().filter_map(|import| {
            self.ignore_directives
                .get(&import.import_line_no)
                .map(|directive| {
                    if directive.modules.is_empty()
                        || directive.modules.contains(&import.module_path)
                    {
                        Some(DirectiveIgnoredImport {
                            import,
                            reason: directive.reason.clone(),
                        })
                    } else {
                        None
                    }
                })?
        })
    }

    pub fn unused_ignore_directives(&self) -> impl Iterator<Item = &IgnoreDirective> {
        let mut directive_lines: HashSet<usize> =
            HashSet::from_iter(self.ignore_directives.keys().cloned());
        self.imports.iter().for_each(|import| {
            directive_lines.remove(&import.import_line_no);
        });
        directive_lines
            .into_iter()
            .map(|line| self.ignore_directives.get(&line).unwrap())
    }
}

impl NormalizedImports<AllImports> {
    pub fn into_project_imports(
        self,
        source_roots: &[PathBuf],
    ) -> NormalizedImports<ProjectImports> {
        NormalizedImports {
            imports: self
                .imports
                .into_iter()
                .filter_map(|normalized_import| {
                    is_project_import(source_roots, &normalized_import.module_path)
                        .map_or(None, |is_project_import| {
                            is_project_import.then_some(normalized_import)
                        })
                })
                .collect(),
            ignore_directives: self.ignore_directives,
            _state: PhantomData,
        }
    }

    pub fn into_external_imports(
        self,
        source_roots: &[PathBuf],
    ) -> NormalizedImports<ExternalImports> {
        NormalizedImports {
            imports: self
                .imports
                .into_iter()
                .filter_map(|normalized_import| {
                    is_project_import(source_roots, &normalized_import.module_path)
                        .map_or(None, |is_project_import| {
                            (!is_project_import).then_some(normalized_import)
                        })
                })
                .collect(),
            ignore_directives: self.ignore_directives,
            _state: PhantomData,
        }
    }
}

impl<State> Extend<NormalizedImports<State>> for NormalizedImports<State> {
    fn extend<T: IntoIterator<Item = NormalizedImports<State>>>(&mut self, iter: T) {
        for normalized_imports in iter {
            self.imports.extend(normalized_imports.imports);
            self.ignore_directives
                .extend(normalized_imports.ignore_directives);
        }
    }
}

impl IntoPy<PyObject> for NormalizedImport {
    fn into_py(self, py: pyo3::prelude::Python<'_>) -> PyObject {
        (self.module_path, self.line_no).into_py(py)
    }
}

#[derive(Debug)]
pub struct IgnoreDirective {
    modules: Vec<String>,
    reason: String,
}

#[derive(Debug)]
pub struct IgnoreDirectives(HashMap<usize, IgnoreDirective>);

impl Default for IgnoreDirectives {
    fn default() -> Self {
        Self::new()
    }
}

impl IgnoreDirectives {
    pub fn new() -> Self {
        Self(HashMap::new())
    }

    pub fn is_ignored(&self, normalized_import: &NormalizedImport) -> bool {
        self.0
            .get(&normalized_import.import_line_no)
            .map_or(false, |directive| {
                if normalized_import.is_absolute {
                    directive.modules.is_empty()
                        || directive.modules.contains(&normalized_import.module_path)
                } else {
                    directive.modules.is_empty()
                        || directive
                            .modules
                            .contains(normalized_import.alias_path.as_ref().unwrap())
                }
            })
    }
}

impl Deref for IgnoreDirectives {
    type Target = HashMap<usize, IgnoreDirective>;

    fn deref(&self) -> &Self::Target {
        &self.0
    }
}

impl DerefMut for IgnoreDirectives {
    fn deref_mut(&mut self) -> &mut Self::Target {
        &mut self.0
    }
}

impl Extend<(usize, IgnoreDirective)> for IgnoreDirectives {
    fn extend<T: IntoIterator<Item = (usize, IgnoreDirective)>>(&mut self, iter: T) {
        self.0.extend(iter)
    }
}

impl IntoIterator for IgnoreDirectives {
    type Item = (usize, IgnoreDirective);
    type IntoIter = std::collections::hash_map::IntoIter<usize, IgnoreDirective>;

    fn into_iter(self) -> Self::IntoIter {
        self.0.into_iter()
    }
}

static TACH_IGNORE_REGEX: Lazy<regex::Regex> =
    Lazy::new(|| Regex::new(r"# *tach-ignore(?:\(([^)]*)\))?((?:\s+[\w.]+)*)\s*$").unwrap());

fn get_ignore_directives(file_content: &str) -> IgnoreDirectives {
    if !file_content.contains("tach-ignore") {
        return IgnoreDirectives::new();
    }

    let mut ignores = IgnoreDirectives::new();

    for (lineno, line) in file_content.lines().enumerate() {
        if !line.contains("tach-ignore") {
            continue;
        }

        let normal_lineno = lineno + 1;
        if let Some(captures) = TACH_IGNORE_REGEX.captures(line) {
            let reason = captures
                .get(1)
                .map_or("".to_string(), |m| m.as_str().to_string());
            let ignored_modules = captures.get(2).map_or("", |m| m.as_str());
            let modules: Vec<String> = if ignored_modules.is_empty() {
                Vec::new()
            } else {
                ignored_modules
                    .split_whitespace()
                    .map(|module| module.to_string())
                    .collect()
            };

            let directive = IgnoreDirective { modules, reason };

            if line.trim_start().starts_with('#') {
                ignores.insert(normal_lineno + 1, directive);
            } else {
                ignores.insert(normal_lineno, directive);
            }
        }
    }

    ignores
}

pub struct ImportVisitor<'a> {
    file_mod_path: Option<String>,
    locator: Locator<'a>,
    is_package: bool,
    ignore_type_checking_imports: bool,
    pub normalized_imports: Vec<NormalizedImport>,
}

impl<'a> ImportVisitor<'a> {
    pub fn new(
        file_mod_path: Option<String>,
        locator: Locator<'a>,
        is_package: bool,
        ignore_type_checking_imports: bool,
    ) -> Self {
        ImportVisitor {
            file_mod_path,
            locator,
            is_package,
            ignore_type_checking_imports,
            normalized_imports: Default::default(),
        }
    }

    fn normalize_absolute_import(
        &mut self,
        import_statement: &StmtImport,
    ) -> Vec<NormalizedImport> {
        let mut normalized_imports = vec![];
        let line_no = self
            .locator
            .compute_line_index(import_statement.range.start())
            .get();

        for alias in &import_statement.names {
            let import = NormalizedImport {
                module_path: alias.name.to_string(),
                alias_path: None,
                line_no: self.locator.compute_line_index(alias.range.start()).get(),
                import_line_no: line_no,
                is_absolute: true,
            };
            normalized_imports.push(import);
        }
        normalized_imports
    }

    fn normalize_import_from(
        &mut self,
        import_statement: &StmtImportFrom,
    ) -> Vec<NormalizedImport> {
        let mut normalized_imports = vec![];

        let import_depth: usize = import_statement.level.try_into().unwrap();
        let num_paths_to_strip = if self.is_package {
            import_depth.saturating_sub(1)
        } else {
            import_depth
        };

        let mod_path = match &self.file_mod_path {
            Some(mod_path) => mod_path,
            None => "",
        };
        // If our current file mod path is None, we are not within the source root
        // so we assume that relative imports are also not within the source root
        if mod_path.is_empty() && import_depth > 0 {
            return normalized_imports;
        };

        let base_path_parts: Vec<&str> = mod_path.split('.').collect();
        let base_path_parts = if num_paths_to_strip > 0 {
            base_path_parts[..base_path_parts.len() - num_paths_to_strip].to_vec()
        } else {
            base_path_parts
        };

        let base_mod_path = if let Some(ref module) = import_statement.module {
            if import_depth > 0 {
                // For relative imports (level > 0), adjust the base module path

                // base_mod_path becomes the current file's mod path
                // minus the paths_to_strip (due to level of import)
                // plus the module we are importing from
                if base_path_parts.is_empty() {
                    module.to_string()
                } else {
                    format!("{}.{}", base_path_parts.join("."), module)
                }
            } else {
                module.to_string()
            }
        } else {
            // We are importing from the current package ('.') or a parent ('..' or more)
            // We have already stripped parts from the current file's mod path based on the import depth,
            // so we just need to join the remaining parts with a '.'
            if base_path_parts.is_empty() {
                // This means we are looking at a current package import outside of a source root
                return normalized_imports;
            }
            base_path_parts.join(".")
        };

        let line_no = self
            .locator
            .compute_line_index(import_statement.range.start())
            .get();

        for name in &import_statement.names {
            let global_mod_path = format!("{}.{}", base_mod_path, name.name.as_str());
            let import = NormalizedImport {
                module_path: global_mod_path,
                alias_path: Some(name.asname.as_ref().unwrap_or(&name.name).to_string()),
                line_no: self.locator.compute_line_index(name.range.start()).get(),
                import_line_no: line_no,
                is_absolute: false,
            };

            normalized_imports.push(import);
        }

        normalized_imports
    }

    fn should_ignore_if_statement(&mut self, node: &StmtIf) -> bool {
        let id = match node.test.as_ref() {
            Expr::Name(ref name) => Some(name.id.as_str()),
            // This will match a single-level attribute access in cases like:
            // import typing as t; if t.TYPE_CHECKING: ...
            Expr::Attribute(ref attribute) => Some(attribute.attr.as_str()),
            _ => None,
        };
        id.unwrap_or_default() == "TYPE_CHECKING" && self.ignore_type_checking_imports
    }

    fn visit_stmt_import(&mut self, node: &StmtImport) {
        let stmt_imports = self.normalize_absolute_import(node);
        self.normalized_imports.extend(stmt_imports);
    }

    fn visit_stmt_import_from(&mut self, node: &StmtImportFrom) {
        let stmt_imports = self.normalize_import_from(node);
        self.normalized_imports.extend(stmt_imports);
    }
}

impl<'a> StatementVisitor<'a> for ImportVisitor<'a> {
    fn visit_stmt(&mut self, stmt: &'a Stmt) {
        match stmt {
            Stmt::Import(statement) => self.visit_stmt_import(statement),
            Stmt::ImportFrom(statement) => self.visit_stmt_import_from(statement),
            Stmt::If(statement) => {
                if !self.should_ignore_if_statement(statement) {
                    walk_stmt(self, stmt)
                }
            }
            _ => walk_stmt(self, stmt),
        }
    }
}

struct StringImportVisitor<'a> {
    source_roots: &'a [PathBuf],
    locator: Locator<'a>,
    pub normalized_imports: Vec<NormalizedImport>,
}

impl<'a> StringImportVisitor<'a> {
    fn new(source_roots: &'a [PathBuf], locator: Locator<'a>) -> Self {
        StringImportVisitor {
            source_roots,
            locator,
            normalized_imports: vec![],
        }
    }
}

impl<'a> Visitor<'a> for StringImportVisitor<'a> {
    fn visit_string_literal(&mut self, string_literal: &'a ruff_python_ast::StringLiteral) {
        // DEFAULT python-infer-string-imports-min-dots is 2
        if string_literal.value.chars().filter(|&c| c == '.').count() < 2 {
            return;
        }

        let resolved_module =
            filesystem::module_to_file_path(self.source_roots, &string_literal.value, true);
        if resolved_module.is_some() {
            let line_no = self
                .locator
                .compute_line_index(string_literal.range.start())
                .get();
            self.normalized_imports.push(NormalizedImport {
                module_path: string_literal.value.to_string(),
                alias_path: None,
                line_no,
                import_line_no: line_no,
                is_absolute: true,
            });
        }
    }
}

/// Source Roots here are assumed to be absolute paths
pub fn is_project_import<P: AsRef<Path>>(source_roots: &[P], mod_path: &str) -> Result<bool> {
    let resolved_module = filesystem::module_to_file_path(source_roots, mod_path, true);
    if let Some(module) = resolved_module {
        // This appears to be a project import, verify it is not excluded
        Ok(!exclusion::is_path_excluded(module.file_path))
    } else {
        // This is not a project import
        Ok(false)
    }
}

pub fn get_normalized_imports(
    source_roots: &[PathBuf],
    file_path: &PathBuf,
    ignore_type_checking_imports: bool,
    include_string_imports: bool,
) -> Result<NormalizedImports> {
    let file_contents = filesystem::read_file_content(file_path)?;
    let file_ast =
        parse_python_source(&file_contents).map_err(|err| ImportParseError::Parsing {
            file: file_path.to_str().unwrap().to_string(),
            source: err,
        })?;
    let is_package = file_path.ends_with("__init__.py");
    let ignore_directives = get_ignore_directives(file_contents.as_str());
    let ignore_directives = get_ignore_directives(file_contents.as_str());
    let file_mod_path: Option<String> =
        filesystem::file_to_module_path(source_roots, file_path).ok();
    let mut import_visitor = ImportVisitor::new(
        file_mod_path,
        Locator::new(&file_contents),
        is_package,
        ignore_type_checking_imports,
    );
    let mut string_import_visitor =
        StringImportVisitor::new(source_roots, Locator::new(&file_contents));

    match file_ast {
        Mod::Module(ref module) => {
            import_visitor.visit_body(&module.body);
            if include_string_imports {
                string_import_visitor.visit_body(&module.body);
            }
        }
        Mod::Expression(_) => (), // should error
    };

    if include_string_imports {
        let mut result_imports = Vec::with_capacity(
            import_visitor.normalized_imports.len()
                + string_import_visitor.normalized_imports.len(),
        );
        result_imports.extend(import_visitor.normalized_imports);
        result_imports.extend(string_import_visitor.normalized_imports);

        Ok(NormalizedImports::new(result_imports, ignore_directives))
    } else {
        Ok(NormalizedImports::new(
            import_visitor.normalized_imports,
            ignore_directives,
        ))
    }
}

pub fn get_project_imports(
    source_roots: &[PathBuf],
    file_path: &PathBuf,
    ignore_type_checking_imports: bool,
    include_string_imports: bool,
) -> Result<NormalizedImports<ProjectImports>> {
    let normalized_imports = get_normalized_imports(
        source_roots,
        file_path,
        ignore_type_checking_imports,
        include_string_imports,
    )?;
<<<<<<< HEAD
    Ok(ProjectImports {
        imports: normalized_imports
            .imports
            .into_iter()
            .filter_map(|normalized_import| {
                is_project_import(source_roots, &normalized_import.module_path)
                    .map_or(None, |is_project_import| {
                        is_project_import.then_some(normalized_import)
                    })
            })
            .collect(),
        directive_ignored_imports: normalized_imports
            .directive_ignored_imports
            .into_iter()
            .filter_map(|directive_ignored_import| {
                is_project_import(source_roots, &directive_ignored_import.import.module_path)
                    .map_or(None, |is_project_import| {
                        is_project_import.then_some(directive_ignored_import)
                    })
            })
            .collect(),
    })
}

#[cfg(test)]
mod tests {
    use super::*;
    use rstest::rstest;

    #[rstest]
    #[case(
    "# tach-ignore\nfrom foo import bar",
    2,  // The import is on line 2
    vec![]  // Empty vec means blanket ignore
)]
    #[case(
    "# tach-ignore(test reason)\nfrom foo import bar",
    2,
    vec![]
)]
    #[case(
    "# tach-ignore foo bar\nfrom foo import bar",
    2,
    vec!["foo".to_string(), "bar".to_string()]
)]
    #[case(
    "from foo import bar  # tach-ignore",
    1,
    vec![]
)]
    #[case(
    "from foo import bar  # tach-ignore(skip this)\nother code",
    1,
    vec![]
)]
    #[case(
    "from foo import bar  # tach-ignore foo baz",
    1,
    vec!["foo".to_string(), "baz".to_string()]
)]
    fn test_get_ignore_directives(
        #[case] content: &str,
        #[case] expected_line: usize,
        #[case] expected_modules: Vec<String>,
    ) {
        let directives = get_ignore_directives(content);
        assert_eq!(directives.len(), 1);

        let directive = directives
            .get(&expected_line)
            .expect("Should have directive");
        assert_eq!(directive.modules, expected_modules);
    }

    #[test]
    fn test_no_directives() {
        let content = "from foo import bar\nother code";
        let directives = get_ignore_directives(content);
        assert!(directives.is_empty());
    }
=======
    Ok(normalized_imports.into_project_imports(source_roots))
>>>>>>> 89dd9303
}<|MERGE_RESOLUTION|>--- conflicted
+++ resolved
@@ -585,29 +585,7 @@
         ignore_type_checking_imports,
         include_string_imports,
     )?;
-<<<<<<< HEAD
-    Ok(ProjectImports {
-        imports: normalized_imports
-            .imports
-            .into_iter()
-            .filter_map(|normalized_import| {
-                is_project_import(source_roots, &normalized_import.module_path)
-                    .map_or(None, |is_project_import| {
-                        is_project_import.then_some(normalized_import)
-                    })
-            })
-            .collect(),
-        directive_ignored_imports: normalized_imports
-            .directive_ignored_imports
-            .into_iter()
-            .filter_map(|directive_ignored_import| {
-                is_project_import(source_roots, &directive_ignored_import.import.module_path)
-                    .map_or(None, |is_project_import| {
-                        is_project_import.then_some(directive_ignored_import)
-                    })
-            })
-            .collect(),
-    })
+    Ok(normalized_imports.into_project_imports(source_roots))
 }
 
 #[cfg(test)]
@@ -666,7 +644,4 @@
         let directives = get_ignore_directives(content);
         assert!(directives.is_empty());
     }
-=======
-    Ok(normalized_imports.into_project_imports(source_roots))
->>>>>>> 89dd9303
 }