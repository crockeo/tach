# yaml-language-server: $schema=docs/assets/tach-yml-schema.json
modules:
<<<<<<< HEAD
- path: tach
  depends_on: []
  strict: true
- path: tach.__main__
  depends_on:
  - tach.start
  strict: true
- path: tach.cache
  depends_on:
  - tach
  - tach.filesystem
  strict: true
- path: tach.check
  depends_on:
  - tach.errors
  - tach.filesystem
  - tach.parsing
  strict: true
- path: tach.cli
  depends_on:
  - tach
  - tach.cache
  - tach.check
  - tach.colors
  - tach.constants
  - tach.core
  - tach.errors
  - tach.filesystem
  - tach.logging
  - tach.mod
  - tach.parsing
  - tach.report
  - tach.show
  - tach.sync
  - tach.test
  strict: true
- path: tach.colors
  depends_on: []
  strict: true
- path: tach.constants
  depends_on: []
  strict: true
- path: tach.core
  depends_on:
  - tach.constants
  strict: true
- path: tach.errors
  depends_on: []
  strict: true
- path: tach.filesystem
  depends_on:
  - tach.colors
  - tach.constants
  - tach.core
  - tach.errors
  - tach.hooks
  strict: true
- path: tach.filesystem.git_ops
  depends_on:
  - tach.errors
  strict: true
- path: tach.hooks
  depends_on:
  - tach.constants
  strict: true
- path: tach.interactive
  depends_on:
  - tach.errors
  - tach.filesystem
  strict: true
- path: tach.logging
  depends_on:
  - tach
  - tach.cache
  - tach.parsing
  strict: true
- path: tach.mod
  depends_on:
  - tach.colors
  - tach.constants
  - tach.errors
  - tach.filesystem
  - tach.interactive
  - tach.parsing
  strict: true
- path: tach.parsing
  depends_on:
  - tach.constants
  - tach.core
  - tach.filesystem
  strict: true
- path: tach.report
  depends_on:
  - tach.errors
  strict: true
- path: tach.show
  depends_on: []
  strict: true
- path: tach.start
  depends_on:
  - tach.cli
  strict: true
- path: tach.sync
  depends_on:
  - tach.check
  - tach.errors
  - tach.filesystem
  - tach.parsing
  strict: true
- path: tach.test
  depends_on:
  - tach.errors
  - tach.filesystem
  - tach.filesystem.git_ops
  - tach.parsing
cache:
  file_dependencies:
  - python/tests/**
  - src/*.rs
=======
  - path: tach
    depends_on: []
    strict: true
  - path: tach.__main__
    depends_on:
      - tach.start
    strict: true
  - path: tach.cache
    depends_on:
      - tach
      - tach.filesystem
    strict: true
  - path: tach.check
    depends_on:
      - tach.constants
      - tach.core
      - tach.errors
      - tach.filesystem
      - tach.parsing
    strict: true
  - path: tach.cli
    depends_on:
      - tach
      - tach.cache
      - tach.check
      - tach.colors
      - tach.constants
      - tach.core
      - tach.errors
      - tach.filesystem
      - tach.logging
      - tach.mod
      - tach.parsing
      - tach.report
      - tach.show
      - tach.sync
    strict: true
  - path: tach.colors
    depends_on: []
    strict: true
  - path: tach.constants
    depends_on: []
    strict: true
  - path: tach.core
    depends_on:
      - tach.constants
    strict: true
  - path: tach.errors
    depends_on: []
    strict: true
  - path: tach.filesystem
    depends_on:
      - tach.colors
      - tach.constants
      - tach.errors
      - tach.hooks
    strict: true
  - path: tach.hooks
    depends_on:
      - tach.constants
    strict: true
  - path: tach.interactive
    depends_on:
      - tach.errors
      - tach.filesystem
    strict: true
  - path: tach.logging
    depends_on:
      - tach
      - tach.cache
      - tach.parsing
    strict: true
  - path: tach.mod
    depends_on:
      - tach.colors
      - tach.constants
      - tach.errors
      - tach.filesystem
      - tach.interactive
      - tach.parsing
    strict: true
  - path: tach.parsing
    depends_on:
      - tach.constants
      - tach.core
      - tach.filesystem
    strict: true
  - path: tach.report
    depends_on:
      - tach.errors
    strict: true
  - path: tach.show
    depends_on: []
    strict: true
  - path: tach.start
    depends_on:
      - tach.cli
    strict: true
  - path: tach.sync
    depends_on:
      - tach.check
      - tach.errors
      - tach.filesystem
      - tach.parsing
    strict: true
>>>>>>> 95bce0b3
exclude:
  - .*__pycache__
  - build/
  - dist/
  - docs/
  - python/tests/
  - tach.egg-info/
  - venv/
source_root: python
exact: true<|MERGE_RESOLUTION|>--- conflicted
+++ resolved
@@ -1,126 +1,5 @@
 # yaml-language-server: $schema=docs/assets/tach-yml-schema.json
 modules:
-<<<<<<< HEAD
-- path: tach
-  depends_on: []
-  strict: true
-- path: tach.__main__
-  depends_on:
-  - tach.start
-  strict: true
-- path: tach.cache
-  depends_on:
-  - tach
-  - tach.filesystem
-  strict: true
-- path: tach.check
-  depends_on:
-  - tach.errors
-  - tach.filesystem
-  - tach.parsing
-  strict: true
-- path: tach.cli
-  depends_on:
-  - tach
-  - tach.cache
-  - tach.check
-  - tach.colors
-  - tach.constants
-  - tach.core
-  - tach.errors
-  - tach.filesystem
-  - tach.logging
-  - tach.mod
-  - tach.parsing
-  - tach.report
-  - tach.show
-  - tach.sync
-  - tach.test
-  strict: true
-- path: tach.colors
-  depends_on: []
-  strict: true
-- path: tach.constants
-  depends_on: []
-  strict: true
-- path: tach.core
-  depends_on:
-  - tach.constants
-  strict: true
-- path: tach.errors
-  depends_on: []
-  strict: true
-- path: tach.filesystem
-  depends_on:
-  - tach.colors
-  - tach.constants
-  - tach.core
-  - tach.errors
-  - tach.hooks
-  strict: true
-- path: tach.filesystem.git_ops
-  depends_on:
-  - tach.errors
-  strict: true
-- path: tach.hooks
-  depends_on:
-  - tach.constants
-  strict: true
-- path: tach.interactive
-  depends_on:
-  - tach.errors
-  - tach.filesystem
-  strict: true
-- path: tach.logging
-  depends_on:
-  - tach
-  - tach.cache
-  - tach.parsing
-  strict: true
-- path: tach.mod
-  depends_on:
-  - tach.colors
-  - tach.constants
-  - tach.errors
-  - tach.filesystem
-  - tach.interactive
-  - tach.parsing
-  strict: true
-- path: tach.parsing
-  depends_on:
-  - tach.constants
-  - tach.core
-  - tach.filesystem
-  strict: true
-- path: tach.report
-  depends_on:
-  - tach.errors
-  strict: true
-- path: tach.show
-  depends_on: []
-  strict: true
-- path: tach.start
-  depends_on:
-  - tach.cli
-  strict: true
-- path: tach.sync
-  depends_on:
-  - tach.check
-  - tach.errors
-  - tach.filesystem
-  - tach.parsing
-  strict: true
-- path: tach.test
-  depends_on:
-  - tach.errors
-  - tach.filesystem
-  - tach.filesystem.git_ops
-  - tach.parsing
-cache:
-  file_dependencies:
-  - python/tests/**
-  - src/*.rs
-=======
   - path: tach
     depends_on: []
     strict: true
@@ -135,8 +14,6 @@
     strict: true
   - path: tach.check
     depends_on:
-      - tach.constants
-      - tach.core
       - tach.errors
       - tach.filesystem
       - tach.parsing
@@ -157,6 +34,7 @@
       - tach.report
       - tach.show
       - tach.sync
+      - tach.test
     strict: true
   - path: tach.colors
     depends_on: []
@@ -175,8 +53,13 @@
     depends_on:
       - tach.colors
       - tach.constants
+      - tach.core
       - tach.errors
       - tach.hooks
+    strict: true
+  - path: tach.filesystem.git_ops
+    depends_on:
+      - tach.errors
     strict: true
   - path: tach.hooks
     depends_on:
@@ -226,7 +109,16 @@
       - tach.filesystem
       - tach.parsing
     strict: true
->>>>>>> 95bce0b3
+  - path: tach.test
+    depends_on:
+      - tach.errors
+      - tach.filesystem
+      - tach.filesystem.git_ops
+      - tach.parsing
+cache:
+  file_dependencies:
+    - python/tests/**
+    - src/*.rs
 exclude:
   - .*__pycache__
   - build/
