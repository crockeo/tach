import argparse
import os
import sys
from enum import Enum
from functools import lru_cache
from typing import Optional

from tach.check import check, BoundaryError
from tach import filesystem as fs
from tach.clean import clean_project
from tach.constants import TOOL_NAME
from tach.core import TagDependencyRules
from tach.filesystem import install_pre_commit
from tach.pkg import pkg_edit_interactive
from tach.loading import stop_spinner, start_spinner
from tach.parsing import parse_project_config
from tach.colors import BCOLORS
from tach.sync import sync_project, prune_dependency_constraints


class TerminalEnvironment(Enum):
    UNKNOWN = 1
    JETBRAINS = 2
    VSCODE = 3


@lru_cache()
def detect_environment() -> TerminalEnvironment:
    if "jetbrains" in os.environ.get("TERMINAL_EMULATOR", "").lower():
        return TerminalEnvironment.JETBRAINS
    elif "vscode" in os.environ.get("TERM_PROGRAM", "").lower():
        return TerminalEnvironment.VSCODE

    return TerminalEnvironment.UNKNOWN


def create_clickable_link(file_path: str, line: Optional[int] = None) -> str:
    terminal_env = detect_environment()
    abs_path = os.path.abspath(file_path)

    if terminal_env == TerminalEnvironment.JETBRAINS:
        link = f"file://{abs_path}:{line}" if line is not None else f"file://{abs_path}"
    elif terminal_env == TerminalEnvironment.VSCODE:
        link = (
            f"vscode://file/{abs_path}:{line}"
            if line is not None
            else f"vscode://file/{abs_path}"
        )
    else:
        # For generic terminals, use a standard file link
        link = f"file://{abs_path}"

    # ANSI escape codes for clickable link
    if line and terminal_env != TerminalEnvironment.UNKNOWN:
        # Show the line number if clicking will take you to the line
        display_file_path = f"{file_path}[L{line}]"
    else:
        display_file_path = file_path
    clickable_link = f"\033]8;;{link}\033\\{display_file_path}\033]8;;\033\\"
    return clickable_link


def build_error_message(error: BoundaryError) -> str:
    error_location = create_clickable_link(error.file_path, error.line_number)
    error_template = f"❌ {BCOLORS.FAIL}{error_location}{BCOLORS.ENDC}{BCOLORS.WARNING}: {{message}} {BCOLORS.ENDC}"
    error_info = error.error_info
    if error_info.exception_message:
        return error_template.format(message=error_info.exception_message)
    elif not error_info.is_tag_error:
        return error_template.format(message="Unexpected error")

    message = (
        f"Cannot import '{error.import_mod_path}'. "
        f"Tags {error_info.source_tags} cannot depend on {error_info.invalid_tags}."
    )

    return error_template.format(message=message)


def print_errors(error_list: list[BoundaryError]) -> None:
    sorted_results = sorted(error_list, key=lambda e: e.file_path)
    for error in sorted_results:
        print(
            build_error_message(error),
            file=sys.stderr,
        )


def print_extra_constraints(constraints: list[TagDependencyRules]) -> None:
    constraint_messages = "\n".join(
        f"\t{BCOLORS.WARNING}{constraint.tag} does not depend on: {constraint.depends_on}{BCOLORS.ENDC}"
        for constraint in constraints
    )
    print(
        f"❌ {BCOLORS.FAIL}Found unused dependencies: {BCOLORS.ENDC}\n"
        + constraint_messages
    )


def add_base_arguments(parser: argparse.ArgumentParser) -> None:
    parser.add_argument(
        "-e",
        "--exclude",
        required=False,
        type=str,
        metavar="file_or_path,...",
        help="Comma separated path list to exclude. tests/, ci/, etc.",
    )


def build_parser() -> argparse.ArgumentParser:
    parser = argparse.ArgumentParser(
        prog="tach",
        add_help=True,
        epilog="Make sure tach is run from the root of your Python project,"
        " and `tach.yml` is present",
    )
    subparsers = parser.add_subparsers(title="commands", dest="command")
    pkg_parser = subparsers.add_parser(
        "pkg",
        prog="tach pkg",
        help="Configure package boundaries interactively",
        description="Configure package boundaries interactively",
    )
    pkg_parser.add_argument(
        "-d",
        "--depth",
        type=int,
        nargs="?",
        default=None,
        help="The number of child directories to search for packages to auto-select",
    )
    add_base_arguments(pkg_parser)
    check_parser = subparsers.add_parser(
        "check",
        prog="tach check",
        help="Check existing boundaries against your dependencies and package interfaces",
        description="Check existing boundaries against your dependencies and package interfaces",
    )
    check_parser.add_argument(
        "--root",
        required=False,
        type=str,
        default=".",
        help="The root directory from which the check should run",
    )
    check_parser.add_argument(
        "--exact",
        action="store_true",
        help="Raise errors if any dependency constraints are unused.",
    )
    add_base_arguments(check_parser)
    install_parser = subparsers.add_parser(
        "install",
        prog="tach install",
        help="Install tach into your workflow (e.g. as a pre-commit hook)",
        description="Install tach into your workflow (e.g. as a pre-commit hook)",
    )
    install_parser.add_argument(
        "target",
        choices=InstallTarget.choices(),
        help="What kind of installation to perform (e.g. pre-commit)",
    )
    install_parser.add_argument(
        "-p",
        "--path",
        required=False,
        type=str,
        default=".",
        help="The path where this installation should occur (e.g. git root for hooks)",
    )
    install_parser.add_argument(
        "--project-root",
        required=False,
        type=str,
        default="",
        help="The relative path where 'tach check' should run (defaults to git root)",
    )
    sync_parser = subparsers.add_parser(
        "sync",
        prog="tach sync",
        help="Sync constraints with actual dependencies in your project.",
        description="Sync constraints with actual dependencies in your project.",
    )
    sync_parser.add_argument(
        "--prune",
        action="store_true",
        help="Prune all existing constraints and re-sync dependencies.",
    )
    add_base_arguments(sync_parser)
    clean_parser = subparsers.add_parser(
        "clean",
        prog="tach clean",
        help="Delete existing configuration and start from an empty slate.",
        description="Delete existing configuration and start from an empty slate.",
    )
    clean_parser.add_argument(
        "--force", action="store_true", help="Do not prompt for confirmation."
    )
    return parser


def parse_arguments(
    args: list[str],
) -> tuple[argparse.Namespace, argparse.ArgumentParser]:
    parser = build_parser()
    parsed_args = parser.parse_args(args)
<<<<<<< HEAD

    if len(args) < 1 or args[0] not in ["pkg", "clean", "sync"]:
        # TODO: unify project config handling
        fs.validate_project_config_path()

=======
>>>>>>> 3de33334
    return parsed_args, parser


def tach_check(
    exact: bool = False,
    root: str = ".",
    exclude_paths: Optional[list[str]] = None,
):
    try:
<<<<<<< HEAD
        project_config = parse_project_config()
        if exact is False and project_config.exact is True:
            exact = True
=======
        project_config = parse_project_config(root=root)

>>>>>>> 3de33334
        if exclude_paths is not None and project_config.exclude is not None:
            exclude_paths.extend(project_config.exclude)
        else:
            exclude_paths = project_config.exclude

        boundary_errors: list[BoundaryError] = check(
            root,
            project_config,
            exclude_paths=exclude_paths,
            exclude_hidden_paths=project_config.exclude_hidden_paths,
        )

        # If we are checking in strict mode, we want to also verify that pruning constraints has no effect
        if not boundary_errors and exact:
            pruned_config = prune_dependency_constraints(
                ".", project_config=project_config, exclude_paths=exclude_paths
            )
            extra_constraints = pruned_config.find_extra_constraints(project_config)
            if extra_constraints:
                stop_spinner()
                print_extra_constraints(extra_constraints)
                sys.exit(1)
    except Exception as e:
        stop_spinner()
        print(str(e))
        sys.exit(1)

    stop_spinner()
    if boundary_errors:
        print_errors(boundary_errors)
        sys.exit(1)
    print(f"✅ {BCOLORS.OKGREEN}All package dependencies validated!{BCOLORS.ENDC}")
    sys.exit(0)


def tach_pkg(depth: Optional[int] = 1, exclude_paths: Optional[list[str]] = None):
    try:
        saved_changes, warnings = pkg_edit_interactive(
            root=".", depth=depth, exclude_paths=exclude_paths
        )
    except Exception as e:
        print(str(e))
        sys.exit(1)

    if warnings:
        print("\n".join(warnings))
    if saved_changes:
        print(
            f"✅ {BCOLORS.OKGREEN}Set packages! You may want to run '{TOOL_NAME} sync' "
            f"to automatically set boundaries.{BCOLORS.ENDC}"
        )
    sys.exit(0)


def tach_sync(prune: bool = False, exclude_paths: Optional[list[str]] = None):
    try:
        sync_project(prune=prune, exclude_paths=exclude_paths)
    except Exception as e:
        print(str(e))
        sys.exit(1)

    print(f"✅ {BCOLORS.OKGREEN}Synced dependencies.{BCOLORS.ENDC}")
    sys.exit(0)


def tach_clean(force: bool = False) -> None:
    print(
        f"{BCOLORS.WARNING}This will DELETE all existing configuration for {TOOL_NAME}.{BCOLORS.ENDC}"
    )
    root = fs.find_project_config_root(".") or "."
    print(
        f"{BCOLORS.WARNING}Deletion will occur for project with root: '{os.path.abspath(root)}'{BCOLORS.ENDC}"
    )

    if force:
        # No confirmation needed if 'force' passed
        confirmed = True
    else:
        response = input(f"{BCOLORS.OKCYAN}Confirm deletion [y/N]? {BCOLORS.ENDC}: ")
        confirmed = response.lower() in ["y", "yes"]

    if confirmed:
        clean_project(root)
        return
    else:
        print(f"{BCOLORS.OKCYAN}Not deleting configuration.{BCOLORS.ENDC}")


class InstallTarget(Enum):
    PRE_COMMIT = "pre-commit"

    @classmethod
    def choices(cls) -> list[str]:
        return [item.value for item in cls]


def tach_install(path: str, target: InstallTarget, project_root: str = "") -> None:
    try:
        if target == InstallTarget.PRE_COMMIT:
            installed, warning = install_pre_commit(
                path=path, project_root=project_root
            )
        else:
            raise NotImplementedError(f"Target {target} is not supported by 'install'.")
    except Exception as e:
        print(str(e))
        sys.exit(1)

    if installed:
        print(
            f"✅ {BCOLORS.OKGREEN}Pre-commit hook installed to '.git/hooks/pre-commit'.{BCOLORS.ENDC}"
        )
        sys.exit(0)
    else:
        print(
            f"{BCOLORS.WARNING}Pre-commit hook could not be installed: {warning} {BCOLORS.ENDC}"
        )
        sys.exit(1)


def main() -> None:
    args, parser = parse_arguments(sys.argv[1:])
    exclude_paths = args.exclude.split(",") if getattr(args, "exclude", None) else None
    if args.command == "pkg":
        tach_pkg(depth=args.depth, exclude_paths=exclude_paths)
    elif args.command == "sync":
        tach_sync(prune=args.prune, exclude_paths=exclude_paths)
    elif args.command == "check":
        start_spinner("Scanning...")
        tach_check(root=args.root, exact=args.exact, exclude_paths=exclude_paths)
    elif args.command == "clean":
        tach_clean(force=args.force)
    elif args.command == "install":
        try:
            install_target = InstallTarget(args.target)
        except ValueError:
            print(f"{args.target} is not a valid installation target.")
            sys.exit(1)
        tach_install(
            path=args.path, target=install_target, project_root=args.project_root
        )
    else:
        print("Unrecognized command")
        parser.print_help()
        exit(1)


if __name__ == "__main__":
    main()<|MERGE_RESOLUTION|>--- conflicted
+++ resolved
@@ -205,14 +205,11 @@
 ) -> tuple[argparse.Namespace, argparse.ArgumentParser]:
     parser = build_parser()
     parsed_args = parser.parse_args(args)
-<<<<<<< HEAD
 
     if len(args) < 1 or args[0] not in ["pkg", "clean", "sync"]:
         # TODO: unify project config handling
         fs.validate_project_config_path()
 
-=======
->>>>>>> 3de33334
     return parsed_args, parser
 
 
@@ -222,14 +219,11 @@
     exclude_paths: Optional[list[str]] = None,
 ):
     try:
-<<<<<<< HEAD
         project_config = parse_project_config()
         if exact is False and project_config.exact is True:
             exact = True
-=======
         project_config = parse_project_config(root=root)
 
->>>>>>> 3de33334
         if exclude_paths is not None and project_config.exclude is not None:
             exclude_paths.extend(project_config.exclude)
         else:
