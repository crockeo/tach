import argparse
import os
import sys
from enum import Enum
from functools import lru_cache
from typing import Optional

from tach.check import check, BoundaryError
from tach import filesystem as fs
from tach.clean import clean_project
from tach.constants import TOOL_NAME
from tach.core import TagDependencyRules
from tach.filesystem import install_pre_commit
from tach.pkg import pkg_edit_interactive
from tach.loading import stop_spinner, start_spinner
from tach.parsing import parse_project_config
from tach.colors import BCOLORS
from tach.sync import sync_project, prune_dependency_constraints


class TerminalEnvironment(Enum):
    UNKNOWN = 1
    JETBRAINS = 2
    VSCODE = 3


@lru_cache()
def detect_environment() -> TerminalEnvironment:
    if "jetbrains" in os.environ.get("TERMINAL_EMULATOR", "").lower():
        return TerminalEnvironment.JETBRAINS
    elif "vscode" in os.environ.get("TERM_PROGRAM", "").lower():
        return TerminalEnvironment.VSCODE

    return TerminalEnvironment.UNKNOWN


def create_clickable_link(file_path: str, line: Optional[int] = None) -> str:
    terminal_env = detect_environment()
    abs_path = os.path.abspath(file_path)

    if terminal_env == TerminalEnvironment.JETBRAINS:
        link = f"file://{abs_path}:{line}" if line is not None else f"file://{abs_path}"
    elif terminal_env == TerminalEnvironment.VSCODE:
        link = (
            f"vscode://file/{abs_path}:{line}"
            if line is not None
            else f"vscode://file/{abs_path}"
        )
    else:
        # For generic terminals, use a standard file link
        link = f"file://{abs_path}"

    # ANSI escape codes for clickable link
    if line and terminal_env != TerminalEnvironment.UNKNOWN:
        # Show the line number if clicking will take you to the line
        display_file_path = f"{file_path}[L{line}]"
    else:
        display_file_path = file_path
    clickable_link = f"\033]8;;{link}\033\\{display_file_path}\033]8;;\033\\"
    return clickable_link


def build_error_message(error: BoundaryError) -> str:
    error_location = create_clickable_link(error.file_path, error.line_number)
    error_template = f"❌ {BCOLORS.FAIL}{error_location}{BCOLORS.ENDC}{BCOLORS.WARNING}: {{message}} {BCOLORS.ENDC}"
    error_info = error.error_info
    if error_info.exception_message:
        return error_template.format(message=error_info.exception_message)
    elif not error_info.is_tag_error:
        return error_template.format(message="Unexpected error")

    message = (
        f"Cannot import '{error.import_mod_path}'. "
        f"Tags {error_info.source_tags} cannot depend on {error_info.invalid_tags}."
    )

    return error_template.format(message=message)


def print_errors(error_list: list[BoundaryError]) -> None:
    sorted_results = sorted(error_list, key=lambda e: e.file_path)
    for error in sorted_results:
        print(
            build_error_message(error),
            file=sys.stderr,
        )


def print_extra_constraints(constraints: list[TagDependencyRules]) -> None:
    constraint_messages = "\n".join(
        f"\t{BCOLORS.WARNING}{constraint.tag} does not depend on: {constraint.depends_on}{BCOLORS.ENDC}"
        for constraint in constraints
    )
    print(
        f"❌ {BCOLORS.FAIL}Found unused dependencies: {BCOLORS.ENDC}\n"
        + constraint_messages
    )


def add_base_arguments(parser: argparse.ArgumentParser) -> None:
    parser.add_argument(
        "-e",
        "--exclude",
        required=False,
        type=str,
        metavar="file_or_path,...",
        help="Comma separated path list to exclude. tests/, ci/, etc.",
    )


def build_parser() -> argparse.ArgumentParser:
    parser = argparse.ArgumentParser(
        prog="tach",
        add_help=True,
        epilog="Make sure tach is run from the root of your Python project,"
        " and `tach.yml` is present",
    )
    subparsers = parser.add_subparsers(title="commands", dest="command")
    pkg_parser = subparsers.add_parser(
        "pkg",
        prog="tach pkg",
        help="Configure package boundaries interactively",
        description="Configure package boundaries interactively",
    )
    pkg_parser.add_argument(
        "-d",
        "--depth",
        type=int,
        nargs="?",
        default=None,
        help="The number of child directories to search for packages to auto-select",
    )
    add_base_arguments(pkg_parser)
    check_parser = subparsers.add_parser(
        "check",
        prog="tach check",
        help="Check existing boundaries against your dependencies and package interfaces",
        description="Check existing boundaries against your dependencies and package interfaces",
    )
    check_parser.add_argument(
<<<<<<< HEAD
        "--exact",
=======
        "--root",
        required=False,
        type=str,
        default=".",
        help="The root directory from which the check should run",
    )
    check_parser.add_argument(
        "--strict",
>>>>>>> 78edb2b0
        action="store_true",
        help="Raise errors if any dependency constraints are unused.",
    )
    add_base_arguments(check_parser)
    install_parser = subparsers.add_parser(
        "install",
        prog="tach install",
        help="Install tach into your workflow (e.g. as a pre-commit hook)",
        description="Install tach into your workflow (e.g. as a pre-commit hook)",
    )
    install_parser.add_argument(
        "target",
        choices=InstallTarget.choices(),
        help="What kind of installation to perform (e.g. pre-commit)",
    )
    install_parser.add_argument(
        "-p",
        "--path",
        required=False,
        type=str,
        default=".",
        help="The path where this installation should occur (e.g. git root for hooks)",
    )
    install_parser.add_argument(
        "--project-root",
        required=False,
        type=str,
        default="",
        help="The relative path where 'tach check' should run (defaults to git root)",
    )
    sync_parser = subparsers.add_parser(
        "sync",
        prog="tach sync",
        help="Sync constraints with actual dependencies in your project.",
        description="Sync constraints with actual dependencies in your project.",
    )
    sync_parser.add_argument(
        "--prune",
        action="store_true",
        help="Prune all existing constraints and re-sync dependencies.",
    )
    add_base_arguments(sync_parser)
    clean_parser = subparsers.add_parser(
        "clean",
        prog="tach clean",
        help="Delete existing configuration and start from an empty slate.",
        description="Delete existing configuration and start from an empty slate.",
    )
    clean_parser.add_argument(
        "--force", action="store_true", help="Do not prompt for confirmation."
    )
    return parser


def parse_arguments(
    args: list[str],
) -> tuple[argparse.Namespace, argparse.ArgumentParser]:
    parser = build_parser()
    parsed_args = parser.parse_args(args)

    if len(args) < 1 or args[0] not in ["pkg", "clean", "sync"]:
        # TODO: unify project config handling
        fs.validate_project_config_path()

    return parsed_args, parser


def tach_check(
<<<<<<< HEAD
    exact: bool = False,
=======
    root: str = ".",
    strict: bool = False,
>>>>>>> 78edb2b0
    exclude_paths: Optional[list[str]] = None,
):
    try:
        project_config = parse_project_config()
        if exact is False and project_config.exact is True:
            exact = True
        if exclude_paths is not None and project_config.exclude is not None:
            exclude_paths.extend(project_config.exclude)
        else:
            exclude_paths = project_config.exclude

        boundary_errors: list[BoundaryError] = check(
            root,
            project_config,
            exclude_paths=exclude_paths,
            exclude_hidden_paths=project_config.exclude_hidden_paths,
        )

        # If we are checking in strict mode, we want to also verify that pruning constraints has no effect
        if not boundary_errors and exact:
            pruned_config = prune_dependency_constraints(
                ".", project_config=project_config, exclude_paths=exclude_paths
            )
            extra_constraints = pruned_config.find_extra_constraints(project_config)
            if extra_constraints:
                stop_spinner()
                print_extra_constraints(extra_constraints)
                sys.exit(1)
    except Exception as e:
        stop_spinner()
        print(str(e))
        sys.exit(1)

    stop_spinner()
    if boundary_errors:
        print_errors(boundary_errors)
        sys.exit(1)
    print(f"✅ {BCOLORS.OKGREEN}All package dependencies validated!{BCOLORS.ENDC}")
    sys.exit(0)


def tach_pkg(depth: Optional[int] = 1, exclude_paths: Optional[list[str]] = None):
    try:
        saved_changes, warnings = pkg_edit_interactive(
            root=".", depth=depth, exclude_paths=exclude_paths
        )
    except Exception as e:
        print(str(e))
        sys.exit(1)

    if warnings:
        print("\n".join(warnings))
    if saved_changes:
        print(
            f"✅ {BCOLORS.OKGREEN}Set packages! You may want to run '{TOOL_NAME} sync' "
            f"to automatically set boundaries.{BCOLORS.ENDC}"
        )
    sys.exit(0)


def tach_sync(prune: bool = False, exclude_paths: Optional[list[str]] = None):
    try:
        sync_project(prune=prune, exclude_paths=exclude_paths)
    except Exception as e:
        print(str(e))
        sys.exit(1)

    print(f"✅ {BCOLORS.OKGREEN}Synced dependencies.{BCOLORS.ENDC}")
    sys.exit(0)


def tach_clean(force: bool = False) -> None:
    print(
        f"{BCOLORS.WARNING}This will DELETE all existing configuration for {TOOL_NAME}.{BCOLORS.ENDC}"
    )
    root = fs.find_project_config_root(".") or "."
    print(
        f"{BCOLORS.WARNING}Deletion will occur for project with root: '{os.path.abspath(root)}'{BCOLORS.ENDC}"
    )

    if force:
        # No confirmation needed if 'force' passed
        confirmed = True
    else:
        response = input(f"{BCOLORS.OKCYAN}Confirm deletion [y/N]? {BCOLORS.ENDC}: ")
        confirmed = response.lower() in ["y", "yes"]

    if confirmed:
        clean_project(root)
        return
    else:
        print(f"{BCOLORS.OKCYAN}Not deleting configuration.{BCOLORS.ENDC}")


class InstallTarget(Enum):
    PRE_COMMIT = "pre-commit"

    @classmethod
    def choices(cls) -> list[str]:
        return [item.value for item in cls]


def tach_install(path: str, target: InstallTarget, project_root: str = "") -> None:
    try:
        if target == InstallTarget.PRE_COMMIT:
            installed, warning = install_pre_commit(
                path=path, project_root=project_root
            )
        else:
            raise NotImplementedError(f"Target {target} is not supported by 'install'.")
    except Exception as e:
        print(str(e))
        sys.exit(1)

    if installed:
        print(
            f"✅ {BCOLORS.OKGREEN}Pre-commit hook installed to '.git/hooks/pre-commit'.{BCOLORS.ENDC}"
        )
        sys.exit(0)
    else:
        print(
            f"{BCOLORS.WARNING}Pre-commit hook could not be installed: {warning} {BCOLORS.ENDC}"
        )
        sys.exit(1)


def main() -> None:
    args, parser = parse_arguments(sys.argv[1:])
    exclude_paths = args.exclude.split(",") if getattr(args, "exclude", None) else None
    if args.command == "pkg":
        tach_pkg(depth=args.depth, exclude_paths=exclude_paths)
    elif args.command == "sync":
        tach_sync(prune=args.prune, exclude_paths=exclude_paths)
    elif args.command == "check":
        start_spinner("Scanning...")
<<<<<<< HEAD
        tach_check(exact=args.exact, exclude_paths=exclude_paths)
=======
        tach_check(root=args.root, strict=args.strict, exclude_paths=exclude_paths)
>>>>>>> 78edb2b0
    elif args.command == "clean":
        tach_clean(force=args.force)
    elif args.command == "install":
        try:
            install_target = InstallTarget(args.target)
        except ValueError:
            print(f"{args.target} is not a valid installation target.")
            sys.exit(1)
        tach_install(
            path=args.path, target=install_target, project_root=args.project_root
        )
    else:
        print("Unrecognized command")
        parser.print_help()
        exit(1)


if __name__ == "__main__":
    main()<|MERGE_RESOLUTION|>--- conflicted
+++ resolved
@@ -138,9 +138,6 @@
         description="Check existing boundaries against your dependencies and package interfaces",
     )
     check_parser.add_argument(
-<<<<<<< HEAD
-        "--exact",
-=======
         "--root",
         required=False,
         type=str,
@@ -148,8 +145,7 @@
         help="The root directory from which the check should run",
     )
     check_parser.add_argument(
-        "--strict",
->>>>>>> 78edb2b0
+        "--exact",
         action="store_true",
         help="Raise errors if any dependency constraints are unused.",
     )
@@ -218,12 +214,8 @@
 
 
 def tach_check(
-<<<<<<< HEAD
     exact: bool = False,
-=======
     root: str = ".",
-    strict: bool = False,
->>>>>>> 78edb2b0
     exclude_paths: Optional[list[str]] = None,
 ):
     try:
@@ -359,11 +351,7 @@
         tach_sync(prune=args.prune, exclude_paths=exclude_paths)
     elif args.command == "check":
         start_spinner("Scanning...")
-<<<<<<< HEAD
-        tach_check(exact=args.exact, exclude_paths=exclude_paths)
-=======
-        tach_check(root=args.root, strict=args.strict, exclude_paths=exclude_paths)
->>>>>>> 78edb2b0
+        tach_check(root=args.root, exact=args.exact, exclude_paths=exclude_paths)
     elif args.command == "clean":
         tach_clean(force=args.force)
     elif args.command == "install":
